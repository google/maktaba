Using vim's system() function is finicky at best. It gives you no way to
differentiate stderr from stdout. Depending upon what shell the user is using,
system calls might break completely. (For example, fish-shell is a
sh-incompatible shell that is growing in popularity). The maktaba#syscall
library abstracts away that pain.

Before we dive in, let's get maktaba installed:

  @system (STRICT)

  :set nocompatible
  :let g:maktabadir = fnamemodify($VROOMFILE, ':p:h:h')
  :let g:bootstrapfile = g:maktabadir . '/bootstrap.vim'
  :execute 'source' g:bootstrapfile

maktaba#syscall will always use 'sh' to execute system commands. Most plugins
are written assuming that your shell is sh-compatible, so this usually Just
Works. However, in some test frameworks (such as vroom) the shell is hijacked so
that shell commands may be verified and mocked. We need to explicitly inform
maktaba that the fake vroom shell is usable, otherwise it will ignore $SHELL and
use 'sh' like it usually does.

  :call maktaba#system#SetUsableShellRegex('\v<shell\.vroomfaker$')

In our case, vroom has inserted a fake shell into the system environment that
will listen for system calls and replace them with test responses. The above
command lets maktaba#syscall know that vroom's fake shell is sh-compatible and
should be used (instead of defaulting to sh). This is the mechanism which allows
vroom to stub out system calls.



The most important function is maktaba#syscall#Create, which creates an object
used to execute system calls.

  :let g:syscall = maktaba#syscall#Create(['echo', 'hi'])

Note that it doesn't execute the system call yet, just creates and returns the
object. To execute it, use the Call() method. It returns a dictionary of output
that you can use to access the results.

  :let g:out = g:syscall.Call()
  ! echo hi 2> /tmp/* (glob)

Notice how your command is executed with stderr redirected to a temp file. This
is the mechanism by which maktaba#system#Call differentiates stdout and stderr
(something that vim's system() cannot do).

  :call maktaba#ensure#IsTrue(empty(g:out.stderr))
  :echomsg g:out.stdout
  ~ hi

Non-zero status codes are converted into ShellError exceptions:

  :let g:nothing_syscall = maktaba#syscall#Create('nothing')
  :call maktaba#error#Try(maktaba#function#Method(g:nothing_syscall, 'Call'))
  ! nothing 2> /tmp/* (glob)
  $ 1 (status)
  ~ ERROR(ShellError): Error running: nothing

You can suppress errors from being thrown by passing in a 0 as Call's
throw_errors argument:

  :let g:fail_syscall = maktaba#syscall#Create('(echo failed >&2 && exit 1)')
  :let g:out = g:fail_syscall.Call(0)
  ! (echo failed >&2 && exit 1) 2> /tmp/* (glob)

This is sometimes necessary to capture stderr.

  :echomsg g:out.stderr
  ~ failed

In this case, the user is responsible for checking v:shell_error of their own
volition to determine whether an error has occurred:

  :echomsg v:shell_error
  ~ 1


Normally you'll pass maktaba#syscall#Create a list of unescaped words and trust
it to do the escaping for you:

  :call maktaba#syscall#Create(['echo', '\n']).Call()
  ! echo '\n' 2> /tmp/* (glob)

But you can also pass in a string that you've escaped yourself.

  :call maktaba#syscall#Create('echo \n').Call()
  ! echo \n 2> /tmp/* (glob)

If you need to introspect the final string version of the command, with the
joining and escaping applied, you can access it through the GetCommand method.

  :echomsg maktaba#syscall#Create(['ls', 'path/to/something']).GetCommand()
  ~ ls path/to/something
  :let g:tail_cmd = maktaba#syscall#Create(['tail', '--lines=3', 'somefile'])
  :echomsg g:tail_cmd.GetCommand()
  ~ tail --lines=3 somefile
  :echomsg maktaba#syscall#Create(['echo', '-n', 'w3iR|) Th|ng']).GetCommand()
  ~ echo -n 'w3iR|) Th|ng'
  :echomsg maktaba#syscall#Create(['dothing', '--name', '']).GetCommand()
  ~ dothing --name ''
  :echomsg maktaba#syscall#Create(['run.sh', 'foo:bar']).GetCommand()
  ~ run.sh foo:bar


The Call method will execute these commands in 'hidden' mode, using vim's
system() function. It's ideal for quick system calls used in the plugin
implementation, but should not be used for long-running user-driven commands
since it blocks vim's main thread without showing any output. In these cases,
you should run the system call with CallForeground.

CallForeground takes a pause argument. If pause is 1, the output will stay on
screen until the user presses Enter.

  :let g:out1 = maktaba#syscall#Create(['echo', 'hi']).CallForeground(1)
  ! echo hi
  $ hi
  > <CR>

If 0, the user will see the output scroll past, but the output won't stay on
screen after the system call finishes.

  :let g:out2 = maktaba#syscall#Create(['echo', 'hi']).CallForeground(0)
  ! echo hi
  $ hi

Foreground modes currently don't return stdout or stderr.

  :call maktaba#ensure#IsTrue(empty(g:out1) && empty(g:out2))

They still throw exceptions after non-zero exit statuses.

  :let g:nothing_syscall = maktaba#syscall#Create('nothing')
  :let g:syscall_fn = maktaba#function#Method(
  | g:nothing_syscall, 'CallForeground')
  :call maktaba#error#Try(g:syscall_fn.WithArgs(0))
  ! nothing
  $ 1 (status)
  ~ ERROR(ShellError): Error running: nothing

Unless throw_errors is disabled, that is.

  :let g:fail_syscall = maktaba#syscall#Create('false')
  :let g:out = g:fail_syscall.CallForeground(0, 0)
  ! false


You can configure the command to be executed from a particular directory using
the WithCwd method.

  :call maktaba#syscall#Create(['echo', 'hi']).WithCwd('..').Call()
  ! cd .. && echo hi 2> /tmp/* (glob)

If you pass a file instead of a directory, the command will be executed in the
directory containing that file.

  :let g:tmpfile = tempname()
  :call writefile([], g:tmpfile)
  :let g:expected = 'Running command from ' . maktaba#path#Dirname(g:tmpfile)

  :let g:cmd = maktaba#syscall#Create(['echo', 'something']).WithCwd(g:tmpfile)
  :let g:out = g:cmd.Call()
  ! cd (.*) && echo something 2> /tmp/.*
  $ Running command from \1

  :call maktaba#ensure#IsEqual(g:expected, g:out.stdout)

If the directory is missing, WithCwd raises a NotFound error.

  :function BadDirSyscall() abort<CR>
  |  call maktaba#syscall#Create('echo hi').WithCwd('/does/not/exist')<CR>
  |endfunction
  :call maktaba#error#Try('BadDirSyscall')
  ~ ERROR(NotFound): Directory /does/not/exist does not exist.


For system calls that need input from STDIN, you can use the WithStdin method.

  :let g:cmd = maktaba#syscall#Create(['cat']).WithStdin('something')
  :call maktaba#ensure#IsEqual('something', g:cmd.Call().stdout)
  ! cat 2> /tmp/.*

This is only supported when used with the Call method. Attempting to use it with
CallForeground will cause ERROR(NotImplemented) to be thrown.

  :function ForegroundSyscallWithStdin() abort<CR>
  |  let l:cmd = maktaba#syscall#Create(['cat']).WithStdin('something')<CR>
  |  call l:cmd.CallForeground(0)<CR>
  |endfunction
  :call maktaba#error#Try('ForegroundSyscallWithStdin')
  ~ ERROR(NotImplemented): Stdin value cannot be used with CallForeground.


You can chain commands using the And and Or methods.

  :call maktaba#syscall#Create('true').And('echo SUCCESS').CallForeground(0)
  ! true && echo SUCCESS
  $ SUCCESS
  :call maktaba#syscall#Create('false').Or('echo FAILURE').CallForeground(0)
  ! false || echo FAILURE
  $ FAILURE

The chained command may also be another Syscall object.

  :let g:success_syscall = maktaba#syscall#Create('echo SUCCESS')
  :call maktaba#syscall#Create('true').And(g:success_syscall).CallForeground(0)
  ! true && echo SUCCESS
  $ SUCCESS



Maktaba also has a legacy maktaba#system API. Eventually, it will be removed,
but as long as it's still supported we'll document and test the behavior here.

The most important function is maktaba#system#Call, which makes system calls in
a safe fashion. It returns a dictionary of output that you can use to
differentiate between stderr and stdout.

  :let g:out = maktaba#system#Call(['echo', 'hi'])
  ! echo hi 2> /tmp/* (glob)

Notice how your command is executed with stderr redirected to a temp file. This
is the mechanism by which maktaba#system#Call differentiates stdout and stderr
(something that vim's system() cannot do).

  :call maktaba#ensure#IsTrue(empty(g:out.stderr))
  :echomsg g:out.stdout
  ~ hi

This function converts non-zero status codes into ShellError exceptions:

  :let g:syscall_fn = maktaba#function#Create('maktaba#system#Call')
  :call maktaba#error#Try(g:syscall_fn.WithArgs('nothing'))
  ! nothing 2> /tmp/* (glob)
  $ 1 (status)
  ~ ERROR(ShellError): Error running: nothing

  :call maktaba#error#Try(g:syscall_fn.WithArgs(['nothing', '!@#$']))
  ! nothing '!@#$' 2> /tmp/* (glob)
  $ 1 (status)
  ~ ERROR(ShellError): Error running: nothing '!@#$'

You can suppress error messages by passing in a 0 as maktaba#system#Call's third
argument (throw_errors):

  :let g:failcmd = '(echo failed >&2 && exit 1)'
  :let g:out = maktaba#system#Call(g:failcmd, 'hidden', 0)
  ! (echo failed >&2 && exit 1) 2> /tmp/* (glob)

This is sometimes necessary to capture stderr.

  :echomsg g:out.stderr
  ~ failed

In this case, the user is responsible for checking v:shell_error of their own
volition to determine whether an error has occurred:

  :echomsg v:shell_error
  ~ 1

(Ignore the second argument of maktaba#system#Call for now, we will encounter it
shortly.)



Normally you'll pass maktaba#system#Call a list of unescaped words and trust it
to do the escaping for you:

  :call maktaba#system#Call(['echo', '\n'])
  ! echo '\n' 2> /tmp/* (glob)

But you can also pass in a string that you've escaped yourself.

  :call maktaba#system#Call('echo \n')
  ! echo \n 2> /tmp/* (glob)



The maktaba#system#Command function gives access to the escaping machinery. It
combines lists of "words" into a command string.

  :echomsg maktaba#system#Command(['ls', 'path/to/something'])
  ~ ls path/to/something
  :echomsg maktaba#system#Command(['tail', '--lines=3', 'somefile'])
  ~ tail --lines=3 somefile
  :echomsg maktaba#system#Command(['echo', '-n', 'w3iR|) Th|ng'])
  ~ echo -n 'w3iR|) Th|ng'
  :echomsg maktaba#system#Command(['run.sh', 'foo:bar'])
  ~ run.sh foo:bar

You can also give it a command string that has already been escaped and joined,
in which case it's just returned:

  :echomsg maktaba#system#Command('ls somepath/* 2>&1')
  ~ ls somepath/* 2>&1




The second argument of maktaba#system#Call specifies the execution context of
the command. For example, the 'foreground' context echoes the output on the
screen as the command executes:

  :let g:out1 = maktaba#system#Call(['echo', 'hi'], 'foreground')
  ! echo hi
  $ hi

foreground_pause does the same thing, and then pauses for user input:

  :let g:out2 = maktaba#system#Call(['echo', 'hi'], 'foreground_pause')
  ! echo hi
  $ hi
  > <CR>

Foreground modes currently don't return stdout or stderr.

  :call maktaba#ensure#IsTrue(empty(g:out1) && empty(g:out2))

They still throw exceptions after non-zero exit statuses.

  :call maktaba#error#Try(g:syscall_fn.WithArgs('nothing', 'foreground'))
  ! nothing
  $ 1 (status)
  ~ ERROR(ShellError): Error running: nothing



You can also use maktaba#system#CallAt to execute the command from a particular
directory.

  :call maktaba#system#CallAt(['echo', 'hi'], '..')
  ! cd .. && echo hi 2> /tmp/* (glob)

If you pass a file instead of a directory, the command will be executed in the
directory containing that file.

  :let g:tmpfile = tempname()
  :call writefile([], g:tmpfile)
  :let g:expected = 'Running command from ' . maktaba#path#Dirname(g:tmpfile)

  :let g:out = maktaba#system#CallAt(['echo', 'something'], g:tmpfile)
  ! cd (.*) && echo something 2> /tmp/.*
  $ Running command from \1

  :call maktaba#ensure#IsEqual(g:expected, g:out.stdout)



If the directory is missing, maktaba#system#CallAt raises a NotFound error.

  :let g:callat = maktaba#function#Create('maktaba#system#CallAt')
  :call maktaba#error#Try(g:callat.WithArgs('echo hi', '/does/not/exist'))
  ~ ERROR(NotFound): Directory /does/not/exist does not exist.



Another minor convenience is that you can use maktaba#system#And and
maktaba#system#Or to chain commands.

  :call maktaba#system#Call(
  |maktaba#system#And(['true', 'echo SUCCESS']), 'foreground')
  ! true && echo SUCCESS
  $ SUCCESS
  :call maktaba#system#Call(
  |maktaba#system#Or(['false', 'echo FAILURE']), 'foreground')
  ! false || echo FAILURE
  $ FAILURE

To execute system calls asynchronously, use CallAsync.

<<<<<<< HEAD
  :function AsyncWait(invocation, delay) abort<CR>
  |  let l:deadline = localtime() + a:delay " wait for at most N seconds<CR>
  |  while !a:invocation.finished && localtime() < l:deadline<CR>
  |  endwhile<CR>
  |  call maktaba#ensure#IsTrue(a:invocation.finished,
  | 'Async callback was expected to complete within %d seconds', a:delay)<CR>
  |  return a:invocation<CR>
=======
  :function AsyncWait(delay) abort<CR>
  |  let l:deadline = localtime() + a:delay " wait for at most N seconds<CR>
  |  while !exists('g:callback_exit_code') && localtime() < l:deadline <CR>
  |  endwhile<CR>
  |  call maktaba#ensure#IsTrue(exists('g:callback_exit_code'),
  | 'Async callback was expected to complete within %d seconds', a:delay)<CR>
>>>>>>> 408eb9c7
  |endfunction
  :let g:syscall = maktaba#syscall#Create(['echo', 'hi'])
  :function Callback(result) abort<CR>
  |  let g:callback_stdout = a:result.stdout<CR>
  |endfunction
<<<<<<< HEAD
  :let g:invocation = AsyncWait(g:syscall.CallAsync('Callback', 0), 2)
=======
  :call g:syscall.CallAsync('Callback', 0) | call AsyncWait(2)
>>>>>>> 408eb9c7
  ! .*echo hi; vim --servername .* --remote-expr "maktaba#syscall#AsyncDone.*
  :echomsg g:callback_stdout
  ~ hi
  :echomsg g:invocation.stdout
  ~ hi

Async calls can't throw uncaught errors up to the original caller, so they're
just shouted to the user directly.

  :function ThrowErrorCallback(return_data) abort<CR>
  |  let g:callback_exit_code = a:return_data.status<CR>
  |  throw 'BOOM'<CR>
  |endfunction
  :unlet g:callback_exit_code
  :call g:syscall.CallAsync('ThrowErrorCallback', 0) | call AsyncWait(2)
  ! .*echo hi; .*
  ~ Error from CallAsync callback: BOOM

Asynchronous calls can also take a stdin parameter.

  :unlet g:callback_stdout
  :let g:syscall = maktaba#syscall#Create(['cat']).WithStdin("Hello")
<<<<<<< HEAD
  :let g:invocation = AsyncWait(g:syscall.CallAsync('Callback', 0), 2)
  ! .*cat; vim --servername .* --remote-expr "maktaba#syscall#AsyncDone.*
  :echomsg g:invocation.stdout
=======
  :call g:syscall.CallAsync('Callback', 0) | call AsyncWait(2)
  ! .*cat; vim --servername .* --remote-expr "maktaba#syscall#AsyncDone.*
  :echomsg g:callback_stdout
>>>>>>> 408eb9c7
  ~ Hello

Async calls fall back to synchronous calls if disabled or not available.

  :call maktaba#syscall#SetAsyncDisabled(1)
  :let g:syscall = maktaba#syscall#Create(['echo', 'hi'])
  :let g:invocation = g:syscall.CallAsync('Callback', 1)
  ! echo hi 2> .*
  :echomsg g:invocation.stdout
  ~ hi

As a legacy fallback, if the callback fails expecting more arguments, it will be
called with the arguments: {callback}(env_dict, result_dict).

  :function! Callback(env, result) abort<CR>
  |  let g:env = a:env<CR>
  |endfunction
  :call g:syscall.CallAsync('Callback', 1)
  ! echo hi 2> .*
  :echomsg string(sort(keys(g:env)))
  ~ ['buffer', 'column', 'line', 'path', 'tab']

  @system<|MERGE_RESOLUTION|>--- conflicted
+++ resolved
@@ -369,7 +369,6 @@
 
 To execute system calls asynchronously, use CallAsync.
 
-<<<<<<< HEAD
   :function AsyncWait(invocation, delay) abort<CR>
   |  let l:deadline = localtime() + a:delay " wait for at most N seconds<CR>
   |  while !a:invocation.finished && localtime() < l:deadline<CR>
@@ -377,24 +376,12 @@
   |  call maktaba#ensure#IsTrue(a:invocation.finished,
   | 'Async callback was expected to complete within %d seconds', a:delay)<CR>
   |  return a:invocation<CR>
-=======
-  :function AsyncWait(delay) abort<CR>
-  |  let l:deadline = localtime() + a:delay " wait for at most N seconds<CR>
-  |  while !exists('g:callback_exit_code') && localtime() < l:deadline <CR>
-  |  endwhile<CR>
-  |  call maktaba#ensure#IsTrue(exists('g:callback_exit_code'),
-  | 'Async callback was expected to complete within %d seconds', a:delay)<CR>
->>>>>>> 408eb9c7
   |endfunction
   :let g:syscall = maktaba#syscall#Create(['echo', 'hi'])
   :function Callback(result) abort<CR>
   |  let g:callback_stdout = a:result.stdout<CR>
   |endfunction
-<<<<<<< HEAD
   :let g:invocation = AsyncWait(g:syscall.CallAsync('Callback', 0), 2)
-=======
-  :call g:syscall.CallAsync('Callback', 0) | call AsyncWait(2)
->>>>>>> 408eb9c7
   ! .*echo hi; vim --servername .* --remote-expr "maktaba#syscall#AsyncDone.*
   :echomsg g:callback_stdout
   ~ hi
@@ -405,27 +392,18 @@
 just shouted to the user directly.
 
   :function ThrowErrorCallback(return_data) abort<CR>
-  |  let g:callback_exit_code = a:return_data.status<CR>
   |  throw 'BOOM'<CR>
   |endfunction
-  :unlet g:callback_exit_code
-  :call g:syscall.CallAsync('ThrowErrorCallback', 0) | call AsyncWait(2)
+  :call AsyncWait(g:syscall.CallAsync('ThrowErrorCallback', 0), 2)
   ! .*echo hi; .*
   ~ Error from CallAsync callback: BOOM
 
 Asynchronous calls can also take a stdin parameter.
 
-  :unlet g:callback_stdout
   :let g:syscall = maktaba#syscall#Create(['cat']).WithStdin("Hello")
-<<<<<<< HEAD
   :let g:invocation = AsyncWait(g:syscall.CallAsync('Callback', 0), 2)
   ! .*cat; vim --servername .* --remote-expr "maktaba#syscall#AsyncDone.*
   :echomsg g:invocation.stdout
-=======
-  :call g:syscall.CallAsync('Callback', 0) | call AsyncWait(2)
-  ! .*cat; vim --servername .* --remote-expr "maktaba#syscall#AsyncDone.*
-  :echomsg g:callback_stdout
->>>>>>> 408eb9c7
   ~ Hello
 
 Async calls fall back to synchronous calls if disabled or not available.
